#!/usr/bin/env python
# -*- coding: utf-8 -*-
"""PIP setup script for the SKA SDP LMC package."""
# pylint: disable=exec-used

import os
import setuptools

RELEASE_INFO = {}
RELEASE_PATH = os.path.join("src", "ska_sdp_lmc", "release.py")
exec(open(RELEASE_PATH).read(), RELEASE_INFO)

with open("README.md", "r") as file:
    LONG_DESCRIPTION = file.read()

setuptools.setup(
    name=RELEASE_INFO["NAME"],
    version=RELEASE_INFO["VERSION"],
    description="SKA SDP Local Monitoring and Control (Tango devices)",
    author=RELEASE_INFO["AUTHOR"],
    license=RELEASE_INFO["LICENSE"],
    long_description=LONG_DESCRIPTION,
    long_description_content_type="text/markdown",
    url="https://gitlab.com/ska-telescope/sdp/ska-sdp-lmc",
    package_dir={"": "src"},
    packages=setuptools.find_packages("src"),
    package_data={"ska_sdp_lmc": ["schema/*.json"]},
    install_requires=[
        "pytango",
<<<<<<< HEAD
        "jsonschema",
        "lmcbaseclasses>=0.8",
        "ska-sdp-config>=0.2.1",
        "ska-logging>=0.3.0",
        "ska-telescope-model==1.1",
=======
        "ska-sdp-config",
        "ska-ser-log-transactions",
        "ska-tango-base",
        "ska-telescope-model",
>>>>>>> 5dc9b03f
    ],
    entry_points={
        "console_scripts": [
            "SDPMaster = ska_sdp_lmc.master:main",
            "SDPSubarray = ska_sdp_lmc.subarray:main",
        ]
    },
    setup_requires=["pytest-runner"],
    tests_require=[
<<<<<<< HEAD
        "pylint2junit",
        "pytest",
        "pytest-bdd",
        "pytest-cov",
        "pytest-pylint",
        "ska-telescope-model",
    ],
    dependency_links=[
        "https://nexus.engageska-portugal.pt/repository/pypi/simple/",
=======
        "pytest",
        "pytest-bdd",
        "pytest-cov",
>>>>>>> 5dc9b03f
    ],
    zip_safe=False,
    python_requires=">=3.7",
    classifiers=[
        "Development Status :: 3 - Alpha",
        "Environment :: Console",
        "Intended Audience :: Science/Research",
        "Topic :: Scientific/Engineering :: Astronomy",
        "Operating System :: POSIX :: Linux",
        "Programming Language :: Python :: 3 :: Only",
        "License :: OSI Approved :: BSD License",
    ],
)<|MERGE_RESOLUTION|>--- conflicted
+++ resolved
@@ -27,18 +27,10 @@
     package_data={"ska_sdp_lmc": ["schema/*.json"]},
     install_requires=[
         "pytango",
-<<<<<<< HEAD
-        "jsonschema",
-        "lmcbaseclasses>=0.8",
-        "ska-sdp-config>=0.2.1",
-        "ska-logging>=0.3.0",
-        "ska-telescope-model==1.1",
-=======
         "ska-sdp-config",
         "ska-ser-log-transactions",
         "ska-tango-base",
         "ska-telescope-model",
->>>>>>> 5dc9b03f
     ],
     entry_points={
         "console_scripts": [
@@ -48,21 +40,9 @@
     },
     setup_requires=["pytest-runner"],
     tests_require=[
-<<<<<<< HEAD
-        "pylint2junit",
         "pytest",
         "pytest-bdd",
         "pytest-cov",
-        "pytest-pylint",
-        "ska-telescope-model",
-    ],
-    dependency_links=[
-        "https://nexus.engageska-portugal.pt/repository/pypi/simple/",
-=======
-        "pytest",
-        "pytest-bdd",
-        "pytest-cov",
->>>>>>> 5dc9b03f
     ],
     zip_safe=False,
     python_requires=">=3.7",
