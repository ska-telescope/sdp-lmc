--- conflicted
+++ resolved
@@ -48,6 +48,9 @@
         self._version = release.VERSION
         self._transaction_id = ''
 
+        # Enable change events on the device state
+        self.set_change_event('State', True)
+
     def delete_device(self):
         """Device destructor."""
         LOG.info('Deleting %s device: %s', self._get_device_name().lower(),
@@ -78,6 +81,17 @@
     def read_transaction_id(self):
         """Return transaction id."""
         return self._transaction_id
+
+    # ---------------
+    # Private methods
+    # ---------------
+
+    def _set_state(self, value):
+        """Set device state."""
+        if self.get_state() != value:
+            LOG.debug('Setting device state to %s', value.name)
+            self.set_state(value)
+            self.push_change_event('State', self.get_state())
 
     def _set_transaction_id(self, value: str):
         """Set obsState and push a change event."""
@@ -86,20 +100,6 @@
             self._transaction_id = value
             self.push_change_event('transaction_id', self._transaction_id)
 
-    # ---------------
-    # Private methods
-    # ---------------
-
-    def _set_state(self, value):
-        """Set device state."""
-        if self.get_state() != value:
-            LOG.debug('Setting device state to %s', value.name)
-            self.set_state(value)
-<<<<<<< HEAD
-=======
-            self.push_change_event('State', self.get_state())
->>>>>>> 621a9d35
-
     @classmethod
     def _get_device_name(cls):
         # This gets the class name minus SDP e.g. Master
@@ -111,13 +111,11 @@
 
     def _start_event_loop(self):
         """Start event loop."""
-<<<<<<< HEAD
         # The event loop should only be started once.
         if hasattr(self, '_event_thread'):
             LOG.info('Event loop already started')
             return None
-=======
->>>>>>> 621a9d35
+
         if FEATURE_EVENT_LOOP.is_active():
             # Start event loop in thread
             thread = threading.Thread(
@@ -129,10 +127,8 @@
             thread = None
             cmd = command(f=self.update_attributes)
             self.add_command(cmd, True)
-<<<<<<< HEAD
+
         self._event_thread = thread
-=======
->>>>>>> 621a9d35
         return thread
 
     def _event_loop(self):
