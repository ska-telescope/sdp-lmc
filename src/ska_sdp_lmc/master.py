"""SDP Master Tango device module."""

import signal

from tango import AttrWriteType, DevState
from tango.server import attribute, command, run

from ska_sdp_config.config import Transaction

# Note that relative imports are incompatible with main.
from ska_sdp_lmc import tango_logging
from ska_sdp_lmc.attributes import HealthState
from ska_sdp_lmc.base import SDPDevice
from ska_sdp_lmc.devices_config import MasterConfig
<<<<<<< HEAD
from ska_sdp_lmc.util import terminate, transaction_command
=======
from ska_sdp_lmc.util import terminate, log_command
>>>>>>> 621a9d35

LOG = tango_logging.get_logger()


class SDPMaster(SDPDevice):
    """SDP Master device class."""

    # pylint: disable=invalid-name
    # pylint: disable=attribute-defined-outside-init

    # ----------
    # Attributes
    # ----------

    healthState = attribute(
        label='Health state',
        dtype=HealthState,
        access=AttrWriteType.READ,
        doc='Master device health state'
    )

    # ---------------
    # General methods
    # ---------------

    def init_device(self):
        """Initialise the device."""
        super().init_device()
        self.set_state(DevState.INIT)
        LOG.info('Initialising SDP Master: %s', self.get_name())
<<<<<<< HEAD

        # Initialise attributes
        self._health_state = HealthState.OK
        self.set_state(DevState.STANDBY)

        # Get connection to the config DB
        self._config = MasterConfig()
        self._config.state = DevState.STANDBY

=======

        # Enable change events on attributes
        self.set_change_event('healthState', True)

        # Initialise private values of attributes
        self._health_state = None

        # Set attributes not updated by event loop
        self._set_health_state(HealthState.OK)

        # Get connection to the config DB
        self._config = MasterConfig()

        # Set initial device state
        self._config.state = DevState.STANDBY

>>>>>>> 621a9d35
        # Start event loop
        self._start_event_loop()
        LOG.info('SDP Master initialised: %s', self.get_name())

    # -----------------
    # Attribute methods
    # -----------------

    def read_healthState(self):
        """Read health state of the device.

        :return: Health state of the device
        """
        return self._health_state

    # --------
    # Commands
    # --------

    def is_On_allowed(self):
        """Check if the On command is allowed."""
        self._command_allowed_state(
            'On', [DevState.OFF, DevState.STANDBY, DevState.DISABLE]
        )
        return True

    @transaction_command
    @command()
    def On(self):
        """Turn the SDP on."""
        self._config.state = DevState.ON

    def is_Disable_allowed(self):
        """Check if the Disable command is allowed."""
        self._command_allowed_state(
            'Disable', [DevState.OFF, DevState.STANDBY, DevState.ON]
        )
        return True

    @transaction_command
    @command()
    def Disable(self):
        """Set the SDP to disable."""
        self._config.state = DevState.DISABLE

    def is_Standby_allowed(self):
        """Check if the Standby command is allowed."""
        self._command_allowed_state(
            'Standby', [DevState.OFF, DevState.DISABLE, DevState.ON]
        )
        return True

    @transaction_command
    @command()
    def Standby(self):
        """Set the SDP to standby."""
        self._config.state = DevState.STANDBY

    def is_Off_allowed(self):
        """Check if the Off command is allowed."""
        self._command_allowed_state(
            'Off', [DevState.STANDBY, DevState.DISABLE, DevState.ON]
        )
        return True

    @transaction_command
    @command()
    def Off(self):
        """Turn the SDP off."""
        self._config.state = DevState.OFF

    # This is called from the event loop.
    def _set_from_config(self, txn: Transaction) -> None:
<<<<<<< HEAD
        self._set_transaction_id(self._config.get_transaction_id(txn))
        state = self._config.get_state(txn)
        if state is not None:
            self._set_state(state)
=======
        state = self._config.get_state(txn)
        if state is not None:
            self._set_state(state)

    # -------------------------
    # Attribute-setting methods
    # -------------------------

    def _set_health_state(self, value):
        """Set healthState and push a change event."""
        if self._health_state != value:
            LOG.debug('Setting healthState to %s', value.name)
            self._health_state = value
            self.push_change_event('healthState', self._health_state)
>>>>>>> 621a9d35


def main(args=None, **kwargs):
    """Run server."""
    # Initialise logging
    tango_logging.main(device_name='SDPMaster')

    # Register SIGTERM handler
    signal.signal(signal.SIGTERM, terminate)

    return run((SDPMaster,), args=args, **kwargs)


if __name__ == '__main__':
    main()<|MERGE_RESOLUTION|>--- conflicted
+++ resolved
@@ -12,11 +12,7 @@
 from ska_sdp_lmc.attributes import HealthState
 from ska_sdp_lmc.base import SDPDevice
 from ska_sdp_lmc.devices_config import MasterConfig
-<<<<<<< HEAD
 from ska_sdp_lmc.util import terminate, transaction_command
-=======
-from ska_sdp_lmc.util import terminate, log_command
->>>>>>> 621a9d35
 
 LOG = tango_logging.get_logger()
 
@@ -47,17 +43,6 @@
         super().init_device()
         self.set_state(DevState.INIT)
         LOG.info('Initialising SDP Master: %s', self.get_name())
-<<<<<<< HEAD
-
-        # Initialise attributes
-        self._health_state = HealthState.OK
-        self.set_state(DevState.STANDBY)
-
-        # Get connection to the config DB
-        self._config = MasterConfig()
-        self._config.state = DevState.STANDBY
-
-=======
 
         # Enable change events on attributes
         self.set_change_event('healthState', True)
@@ -74,7 +59,6 @@
         # Set initial device state
         self._config.state = DevState.STANDBY
 
->>>>>>> 621a9d35
         # Start event loop
         self._start_event_loop()
         LOG.info('SDP Master initialised: %s', self.get_name())
@@ -148,12 +132,7 @@
 
     # This is called from the event loop.
     def _set_from_config(self, txn: Transaction) -> None:
-<<<<<<< HEAD
         self._set_transaction_id(self._config.get_transaction_id(txn))
-        state = self._config.get_state(txn)
-        if state is not None:
-            self._set_state(state)
-=======
         state = self._config.get_state(txn)
         if state is not None:
             self._set_state(state)
@@ -168,7 +147,6 @@
             LOG.debug('Setting healthState to %s', value.name)
             self._health_state = value
             self.push_change_event('healthState', self._health_state)
->>>>>>> 621a9d35
 
 
 def main(args=None, **kwargs):
