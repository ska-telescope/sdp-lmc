"""SDP Master Tango device module."""

import signal
import sys

from tango import AttrWriteType, DevState
from tango.server import attribute, run

from ska_sdp_config.config import Transaction

# Note that relative imports are incompatible with main.
from ska_sdp_lmc.tango_logging import get_logger, init_logger, log_transaction_id
from ska_sdp_lmc.attributes import HealthState
from ska_sdp_lmc.base import SDPDevice
from ska_sdp_lmc.commands import command_transaction
from ska_sdp_lmc.master_config import MasterConfig
from ska_sdp_lmc.util import terminate, check_args

LOG = get_logger()


class SDPMaster(SDPDevice):
    """SDP Master device class."""

    # pylint: disable=invalid-name
    # pylint: disable=attribute-defined-outside-init

    # ----------
    # Attributes
    # ----------

    healthState = attribute(
        label="Health state",
        dtype=HealthState,
        access=AttrWriteType.READ,
        doc="Master device health state",
    )

    # ---------------
    # General methods
    # ---------------

    def init_device(self):
        """Initialise the device."""
        init_logger(self)
        LOG.info("SDP Master initialising")

<<<<<<< HEAD
=======
        LOG.info("SDP Master initialising")
>>>>>>> 5dc9b03f
        super().init_device()
        self.set_state(DevState.INIT)

        # Enable change events on attributes
        self.set_change_event("healthState", True)

        # Initialise private values of attributes
        self._health_state = None

        # Set attributes not updated by event loop
        self._set_health_state(HealthState.OK)

        # Initialise config db connection.
        self._init_config(MasterConfig)

        # Create device state if it does not exist
        for txn in self._config.txn():
            master = self._config.master(txn)
            master.create_if_not_present(DevState.STANDBY)

        # Start event loop
        self._start_event_loop()
<<<<<<< HEAD
=======

>>>>>>> 5dc9b03f
        LOG.info("SDP Master initialised")

    # -----------------
    # Attribute methods
    # -----------------

    def read_healthState(self):
        """Read health state of the device.

        :return: Health state of the device
        """
        return self._health_state

    # --------
    # Commands
    # --------

    def is_On_allowed(self):
        """Check if the On command is allowed."""
        self._command_allowed_state(
            "On", [DevState.OFF, DevState.STANDBY, DevState.DISABLE]
        )
        return True

    @command_transaction()
    def On(self, transaction_id: str):
        """
        Turn the SDP on.

        :param transaction_id: transaction ID

        """
        for txn in self._config.txn():
            master = self._config.master(txn)
            master.transaction_id = transaction_id
            master.state = DevState.ON

    def is_Disable_allowed(self):
        """Check if the Disable command is allowed."""
        self._command_allowed_state(
            "Disable", [DevState.OFF, DevState.STANDBY, DevState.ON]
        )
        return True

    @command_transaction()
    def Disable(self, transaction_id: str):
        """
        Set the SDP to disable.

        :param transaction_id: transaction ID

        """
        for txn in self._config.txn():
            master = self._config.master(txn)
            master.transaction_id = transaction_id
            master.state = DevState.DISABLE

    def is_Standby_allowed(self):
        """Check if the Standby command is allowed."""
        self._command_allowed_state(
            "Standby", [DevState.OFF, DevState.DISABLE, DevState.ON]
        )
        return True

    @command_transaction()
    def Standby(self, transaction_id: str):
        """
        Set the SDP to standby.

        :param transaction_id: transaction ID

        """
        for txn in self._config.txn():
            master = self._config.master(txn)
            master.transaction_id = transaction_id
            master.state = DevState.STANDBY

    def is_Off_allowed(self):
        """Check if the Off command is allowed."""
        self._command_allowed_state(
            "Off", [DevState.STANDBY, DevState.DISABLE, DevState.ON]
        )
        return True

    @command_transaction()
    def Off(self, transaction_id: str):
        """
        Turn the SDP off.

        :param transaction_id: transaction ID

        """
        for txn in self._config.txn():
            master = self._config.master(txn)
            master.transaction_id = transaction_id
            master.state = DevState.OFF

    # ------------------
    # Event loop methods
    # ------------------

    def _set_attr_from_config(self, txn: Transaction) -> None:
        """
        Set attributes from configuration.

        This is called by the event loop.

        :param txn: configuration transaction

        """
        master = self._config.master(txn)
        state = master.state
        if state is not None:
            with log_transaction_id(master.transaction_id):
                self._set_state(master.state)

    # -------------------------
    # Attribute-setting methods
    # -------------------------

    def _set_health_state(self, value):
        """Set healthState and push a change event."""
        if self._health_state != value:
            LOG.info("Setting healthState to %s", value.name)
            self._health_state = value
            self.push_change_event("healthState", self._health_state)


def main(args=None, **kwargs):
    """Run server."""
    # Register SIGTERM handler
    signal.signal(signal.SIGTERM, terminate)
    return run((SDPMaster,), args=args, **kwargs)


if __name__ == "__main__":
    main(check_args(SDPMaster, sys.argv))<|MERGE_RESOLUTION|>--- conflicted
+++ resolved
@@ -45,10 +45,6 @@
         init_logger(self)
         LOG.info("SDP Master initialising")
 
-<<<<<<< HEAD
-=======
-        LOG.info("SDP Master initialising")
->>>>>>> 5dc9b03f
         super().init_device()
         self.set_state(DevState.INIT)
 
@@ -71,10 +67,6 @@
 
         # Start event loop
         self._start_event_loop()
-<<<<<<< HEAD
-=======
-
->>>>>>> 5dc9b03f
         LOG.info("SDP Master initialised")
 
     # -----------------
