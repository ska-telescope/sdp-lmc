--- conflicted
+++ resolved
@@ -1,11 +1,7 @@
 """Release information for ska-sdp-lmc package."""
 
 NAME = "ska-sdp-lmc"
-<<<<<<< HEAD
-VERSION = "0.16.2"
-=======
 VERSION = "0.17.2"
->>>>>>> 5dc9b03f
 VERSION_INFO = VERSION.split(".")
 AUTHOR = "ORCA team, Sim Team"
 LICENSE = "License :: OSI Approved :: BSD License"
