# -*- coding: utf-8 -*-
"""Tango SDPSubarray device module."""

import signal
import json
import sys

from tango import AttrWriteType, DevState
from tango.server import attribute, run

from ska_sdp_config.config import Transaction

# Note that relative imports are incompatible with main.
from ska_sdp_lmc.tango_logging import get_logger, init_logger, log_transaction_id
from ska_sdp_lmc.attributes import AdminMode, HealthState, ObsState
from ska_sdp_lmc.base import SDPDevice
from ska_sdp_lmc.commands import command_transaction
from ska_sdp_lmc.subarray_config import SubarrayConfig
from ska_sdp_lmc.subarray_validation import (
    validate_assign_resources,
    validate_configure,
    validate_scan,
)
from ska_sdp_lmc.util import terminate, check_args

LOG = get_logger()


class SDPSubarray(SDPDevice):
    """SDP Subarray device class."""

    # pylint: disable=invalid-name
    # pylint: disable=attribute-defined-outside-init
    # pylint: disable=too-many-public-methods

    # ----------
    # Attributes
    # ----------

    obsState = attribute(
        label="Observing state",
        dtype=ObsState,
        access=AttrWriteType.READ,
        doc="The device observing state.",
    )

    adminMode = attribute(
        label="Administration mode",
        dtype=AdminMode,
        access=AttrWriteType.READ_WRITE,
        doc="The device administration mode.",
    )

    healthState = attribute(
        label="Health state",
        dtype=HealthState,
        access=AttrWriteType.READ,
        doc="Subarray device health state.",
    )

    receiveAddresses = attribute(
        label="Receive addresses",
        dtype=str,
        access=AttrWriteType.READ,
<<<<<<< HEAD
        doc="Host addresses for the visibility receive workflow as a " "JSON string.",
    )

    scanType = attribute(
        label="Scan type", dtype=str, access=AttrWriteType.READ, doc="Scan type."
=======
        doc="Host addresses for the visibility receive workflow as a JSON string.",
    )

    scanType = attribute(
        label="Scan type",
        dtype=str,
        access=AttrWriteType.READ,
        doc="Scan type.",
>>>>>>> 5dc9b03f
    )

    scanID = attribute(
        label="Scan ID",
        dtype=int,
        access=AttrWriteType.READ,
        doc="Scan ID.",
        abs_change=1,
    )

    # ---------------
    # General methods
    # ---------------

    def init_device(self):
        """Initialise the device."""
        init_logger(self)

        LOG.info("SDP Subarray initialising")
        super().init_device()
        self.set_state(DevState.INIT)

        # Enable change events on attributes
        self.set_change_event("obsState", True)
<<<<<<< HEAD
        self.obsState.set_data_ready_event(True)
=======
>>>>>>> 5dc9b03f
        self.set_change_event("adminMode", True)
        self.set_change_event("healthState", True)
        self.set_change_event("receiveAddresses", True)
        self.set_change_event("scanType", True)
        self.set_change_event("scanID", True)

        # Initialise private values of attributes
        self._obs_state = None
        self._admin_mode = None
        self._health_state = None
        self._receive_addresses = None
        self._scan_type = "null"
        self._scan_id = 0

        # Set attributes not updated by event loop
        self._set_admin_mode(AdminMode.ONLINE)
        self._set_health_state(HealthState.OK)

        # Initialise config db connection.
        self._init_config(SubarrayConfig, self._get_subarray_id())

        # Create device state if it does not exist
        for txn in self._config.txn():
            subarray = self._config.subarray(txn)
            subarray.create_if_not_present(DevState.OFF, ObsState.EMPTY)

        # Start event loop
        self._start_event_loop()

        LOG.info("SDP Subarray initialised")

    # -----------------
    # Attribute methods
    # -----------------

    def read_obsState(self):
        """Get the obsState.

        :returns: the current obsState.

        """
        return self._obs_state

    def read_adminMode(self):
        """Get the adminMode.

        :returns: the current adminMode.

        """
        return self._admin_mode

    def read_healthState(self):
        """Get the healthState.

        :returns: the current healthState.

        """
        return self._health_state

    def read_receiveAddresses(self):
        """Get the receive addresses.

        :returns: JSON receive address map

        """
        return json.dumps(self._receive_addresses)

    def read_scanType(self):
        """Get the scan type.

        :returns: scan type ('null' = no scan type)

        """
        return self._scan_type

    def read_scanID(self):
        """Get the scan ID.

        :returns: scan ID (0 = no scan ID)

        """
        return self._scan_id

    def write_adminMode(self, admin_mode):
        """Set the adminMode.

        :param admin_mode: an admin mode enum value.

        """
        self._set_admin_mode(admin_mode)

    # --------
    # Commands
    # --------

    def is_On_allowed(self):
        """Check if the On command is allowed."""
        command_name = "On"
        self._command_allowed_state(command_name, [DevState.OFF])
        self._command_allowed_obs_state(command_name, [ObsState.EMPTY])
        return True

    @command_transaction()
    def On(self, transaction_id: str):
        """
        Turn the subarray on.

        :param transaction_id: transaction ID

        """
        for txn in self._config.txn():
            subarray = self._config.subarray(txn)
            subarray.command = "On"
            subarray.transaction_id = transaction_id
            subarray.state = DevState.ON
            subarray.obs_state_target = ObsState.EMPTY

    def is_Off_allowed(self):
        """Check if the Off command is allowed."""
        command_name = "Off"
        self._command_allowed_state(command_name, [DevState.ON])
        return True

    @command_transaction()
    def Off(self, transaction_id: str):
        """
        Turn the subarray off.

        :param transaction_id: transaction ID

        """
        command_name = "Off"
        if self._obs_state == ObsState.EMPTY:
            # This is a normal Off command.
            for txn in self._config.txn():
                subarray = self._config.subarray(txn)
                subarray.command = command_name
                subarray.transaction_id = transaction_id
                subarray.state = DevState.OFF
        else:
            # ObsState is not EMPTY, so cancel the scheduling block instance.
            LOG.info("obsState is not EMPTY")
            LOG.info("Cancelling the scheduling block instance")
            for txn in self._config.txn():
                subarray = self._config.subarray(txn)
                subarray.command = command_name
                subarray.transaction_id = transaction_id
                subarray.state = DevState.OFF
                subarray.obs_state_target = ObsState.EMPTY
                subarray.cancel_sbi()

    def is_AssignResources_allowed(self):
        """Check if the AssignResources command is allowed."""
        command_name = "AssignResources"
        self._command_allowed_state(command_name, [DevState.ON])
        self._command_allowed_obs_state(command_name, [ObsState.EMPTY])
        return True

    @command_transaction(argdesc="resource configuration")
    def AssignResources(self, transaction_id: str, config: str):
        """
        Assign resources to the subarray.

        This creates the scheduling block instance and the processing blocks.

        :param transaction_id: transaction ID
        :param config: JSON string containing resource configuration

        """

        # Validate and parse the configuration
        sbi, pbs = validate_assign_resources(config)

        for txn in self._config.txn():
            subarray = self._config.subarray(txn)
            subarray.command = "AssignResources"
            subarray.transaction_id = transaction_id
            subarray.obs_state_target = ObsState.IDLE
            subarray.create_sbi_and_pbs(sbi, pbs)

    def is_ReleaseResources_allowed(self):
        """Check if the ReleaseResources command is allowed."""
        command_name = "ReleaseResources"
        self._command_allowed_state(command_name, [DevState.ON])
        self._command_allowed_obs_state(command_name, [ObsState.IDLE])
        return True

    @command_transaction()
    def ReleaseResources(self, transaction_id: str):
        """
        Release resources assigned to the subarray.

        This ends the scheduling block instance and its real-time processing
        blocks.

        :param transaction_id: transaction ID

        """
        for txn in self._config.txn():
            subarray = self._config.subarray(txn)
            subarray.command = "ReleaseResources"
            subarray.transaction_id = transaction_id
            subarray.obs_state_target = ObsState.EMPTY
            subarray.finish_sbi()

    def is_Configure_allowed(self):
        """Check if the Configure command is allowed."""
        command_name = "Configure"
        self._command_allowed_state(command_name, [DevState.ON])
        self._command_allowed_obs_state(command_name, [ObsState.IDLE, ObsState.READY])
        return True

    @command_transaction(argdesc="scan type configuration")
    def Configure(self, transaction_id: str, config: str):
        """
        Configure scan type.

        :param transaction_id: transaction ID
        :param config: JSON string containing scan type configuration

        """
        # Validate and parse the configuration string
        new_scan_types, scan_type = validate_configure(config)

        for txn in self._config.txn():
            subarray = self._config.subarray(txn)
            subarray.command = "Configure"
            subarray.transaction_id = transaction_id
            subarray.obs_state_target = ObsState.READY
            subarray.add_scan_types(new_scan_types)
            subarray.scan_type = scan_type

    def is_Scan_allowed(self):
        """Check if the Scan command is allowed."""
        command_name = "Scan"
        self._command_allowed_state(command_name, [DevState.ON])
        self._command_allowed_obs_state(command_name, [ObsState.READY])
        return True

    @command_transaction(argdesc="scan ID")
    def Scan(self, transaction_id: str, config: str):
        """
        Start scan.

        :param transaction_id: transaction ID
        :param config: JSON string containing scan ID

        """
        # Validate and parse the configuration string
        scan_id = validate_scan(config)

        for txn in self._config.txn():
            subarray = self._config.subarray(txn)
            subarray.command = "Scan"
            subarray.transaction_id = transaction_id
            subarray.obs_state_target = ObsState.SCANNING
            subarray.scan_id = scan_id

    def is_EndScan_allowed(self):
        """Check if the EndScan command is allowed."""
        command_name = "EndScan"
        self._command_allowed_state(command_name, [DevState.ON])
        self._command_allowed_obs_state(command_name, [ObsState.SCANNING])
        return True

    @command_transaction()
    def EndScan(self, transaction_id: str):
        """
        End scan.

        :param transaction_id: transaction ID

        """
        for txn in self._config.txn():
            subarray = self._config.subarray(txn)
            subarray.command = "EndScan"
            subarray.transaction_id = transaction_id
            subarray.obs_state_target = ObsState.READY
            subarray.scan_id = None

    def is_End_allowed(self):
        """Check if the End command is allowed."""
        command_name = "End"
        self._command_allowed_state(command_name, [DevState.ON])
        self._command_allowed_obs_state(command_name, [ObsState.READY])
        return True

    @command_transaction()
    def End(self, transaction_id: str):
        """
        End.

        :param transaction_id: transaction ID

        """
        for txn in self._config.txn():
            subarray = self._config.subarray(txn)
            subarray.command = "End"
            subarray.transaction_id = transaction_id
            subarray.obs_state_target = ObsState.IDLE
            subarray.scan_type = None

    def is_Abort_allowed(self):
        """Check if the Abort command is allowed."""
        command_name = "Abort"
        self._command_allowed_state(command_name, [DevState.ON])
        self._command_allowed_obs_state(
            command_name,
            [
                ObsState.IDLE,
                ObsState.CONFIGURING,
                ObsState.READY,
                ObsState.SCANNING,
                ObsState.RESETTING,
            ],
        )
        return True

    @command_transaction()
    def Abort(self, transaction_id: str):
        """
        Abort the current activity.

        :param transaction_id: transaction ID

        """
        for txn in self._config.txn():
            subarray = self._config.subarray(txn)
            subarray.command = "Abort"
            subarray.transaction_id = transaction_id
            subarray.obs_state_target = ObsState.ABORTED

    def is_ObsReset_allowed(self):
        """Check if the ObsReset command is allowed."""
        command_name = "ObsReset"
        self._command_allowed_state(command_name, [DevState.ON])
        self._command_allowed_obs_state(
            command_name, [ObsState.ABORTED, ObsState.FAULT]
        )
        return True

    @command_transaction()
    def ObsReset(self, transaction_id: str):
        """
        Reset the subarray to the IDLE obsState.

        :param transaction_id: transaction ID

        """
        for txn in self._config.txn():
            subarray = self._config.subarray(txn)
            subarray.command = "ObsReset"
            subarray.transaction_id = transaction_id
            subarray.obs_state_target = ObsState.IDLE
            subarray.scan_type = None
            subarray.scan_id = None

    def is_Restart_allowed(self):
        """Check if the Restart command is allowed."""
        command_name = "Restart"
        self._command_allowed_state(command_name, [DevState.ON])
        self._command_allowed_obs_state(
            command_name, [ObsState.ABORTED, ObsState.FAULT]
        )
        return True

    @command_transaction()
    def Restart(self, transaction_id: str):
        """
        Restart the subarray in the EMPTY obsState.

        :param transaction_id: transaction ID

        """
        for txn in self._config.txn():
            subarray = self._config.subarray(txn)
            subarray.command = "Restart"
            subarray.transaction_id = transaction_id
            subarray.obs_state_target = ObsState.EMPTY
            subarray.cancel_sbi()

    # ----------------------
    # Command allowed method
    # ----------------------

    def _command_allowed_obs_state(self, command_name, allowed):
        """
        Check if command is allowed in current obsState.

        :param command_name: name of the command
        :param allowed: list of allowed obsState values

        """
        self._command_allowed(command_name, "obsState", self._obs_state, allowed)

    # -------------------------
    # Attribute-setting methods
    # -------------------------

    def _set_obs_state(self, value):
        """Set obsState and push a change event."""
        LOG.info("obsState %s -> %s", self._obs_state, value)
        if self._obs_state != value:
            LOG.info("Setting obsState to %s", value.name)
            self._obs_state = value
            self.push_change_event("obsState", self._obs_state)
<<<<<<< HEAD
        # This needs the counter argument even though the doc says it doesn't.
        self.push_data_ready_event("obsState", 0)
=======
>>>>>>> 5dc9b03f

    def _set_admin_mode(self, value):
        """Set adminMode and push a change event."""
        if self._admin_mode != value:
            LOG.info("Setting adminMode to %s", value.name)
            self._admin_mode = value
            self.push_change_event("adminMode", self._admin_mode)

    def _set_health_state(self, value):
        """Set healthState and push a change event."""
        if self._health_state != value:
            LOG.info("Setting healthState to %s", value.name)
            self._health_state = value
            self.push_change_event("healthState", self._health_state)

    def _set_receive_addresses(self, value):
        """Set receiveAddresses and push a change event."""
        if self._receive_addresses != value:
            if value is None:
                LOG.info("Clearing receiveAddresses")
            else:
                LOG.info("Setting receiveAddresses")
            self._receive_addresses = value
            self.push_change_event(
                "receiveAddresses", json.dumps(self._receive_addresses)
            )

    def _set_scan_type(self, value):
        """Set scanType and push a change event."""
        if self._scan_type != value:
            LOG.info("Setting scanType to %s", value)
            self._scan_type = value
            self.push_change_event("scanType", self._scan_type)

    def _set_scan_id(self, value):
        """Set scanID and push a change event."""
        if self._scan_id != value:
            LOG.info("Setting scanID to %d", value)
            self._scan_id = value
            self.push_change_event("scanID", self._scan_id)

    # ------------------
    # Event loop methods
    # ------------------

    def _set_attr_from_config(self, txn: Transaction) -> None:
        """
        Set attributes from configuration.

        This is called by the event loop.

        :param txn: configuration transaction

        """
        subarray = self._config.subarray(txn)
        state = subarray.state
        if state is None:
            # This can happen in the event loop before it's been properly restarted.
            LOG.info("No state, don't set attributes from config")
            return

        with log_transaction_id(subarray.transaction_id):
            self._set_state(state)
            self._set_receive_addresses(subarray.receive_addresses)
            self._set_scan_type(subarray.scan_type if subarray.scan_type else "null")
            self._set_scan_id(subarray.scan_id if subarray.scan_id else 0)

<<<<<<< HEAD
            if subarray.obs_state_target == ObsState.IDLE:
=======
            if (
                subarray.obs_state_target == ObsState.IDLE
                and subarray.command == "AssignResources"
            ):
>>>>>>> 5dc9b03f
                if subarray.receive_addresses is None:
                    obs_state = ObsState.RESOURCING
                else:
                    obs_state = ObsState.IDLE
            else:
                obs_state = subarray.obs_state_target

            self._set_obs_state(obs_state)

    # ---------------
    # Utility methods
    # ---------------

    def _get_subarray_id(self):
        """
        Get subarray ID.

        The ID is the number of the subarray device, which is extracted from
        the device name.

        :returns: subarray ID

        """
        member = self.get_name().split("/")[2]
        number = member.split("_")[1]
        subarray_id = number.zfill(2)
        return subarray_id


def main(args=None, **kwargs):
    """Run server."""
    # Register SIGTERM handler.
    signal.signal(signal.SIGTERM, terminate)
    return run((SDPSubarray,), args=args, **kwargs)


if __name__ == "__main__":
    main(check_args(SDPSubarray, sys.argv))<|MERGE_RESOLUTION|>--- conflicted
+++ resolved
@@ -62,13 +62,6 @@
         label="Receive addresses",
         dtype=str,
         access=AttrWriteType.READ,
-<<<<<<< HEAD
-        doc="Host addresses for the visibility receive workflow as a " "JSON string.",
-    )
-
-    scanType = attribute(
-        label="Scan type", dtype=str, access=AttrWriteType.READ, doc="Scan type."
-=======
         doc="Host addresses for the visibility receive workflow as a JSON string.",
     )
 
@@ -77,7 +70,6 @@
         dtype=str,
         access=AttrWriteType.READ,
         doc="Scan type.",
->>>>>>> 5dc9b03f
     )
 
     scanID = attribute(
@@ -102,10 +94,7 @@
 
         # Enable change events on attributes
         self.set_change_event("obsState", True)
-<<<<<<< HEAD
         self.obsState.set_data_ready_event(True)
-=======
->>>>>>> 5dc9b03f
         self.set_change_event("adminMode", True)
         self.set_change_event("healthState", True)
         self.set_change_event("receiveAddresses", True)
@@ -512,11 +501,8 @@
             LOG.info("Setting obsState to %s", value.name)
             self._obs_state = value
             self.push_change_event("obsState", self._obs_state)
-<<<<<<< HEAD
         # This needs the counter argument even though the doc says it doesn't.
         self.push_data_ready_event("obsState", 0)
-=======
->>>>>>> 5dc9b03f
 
     def _set_admin_mode(self, value):
         """Set adminMode and push a change event."""
@@ -584,14 +570,7 @@
             self._set_scan_type(subarray.scan_type if subarray.scan_type else "null")
             self._set_scan_id(subarray.scan_id if subarray.scan_id else 0)
 
-<<<<<<< HEAD
             if subarray.obs_state_target == ObsState.IDLE:
-=======
-            if (
-                subarray.obs_state_target == ObsState.IDLE
-                and subarray.command == "AssignResources"
-            ):
->>>>>>> 5dc9b03f
                 if subarray.receive_addresses is None:
                     obs_state = ObsState.RESOURCING
                 else:
