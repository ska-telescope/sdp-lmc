--- conflicted
+++ resolved
@@ -22,11 +22,7 @@
 from ska_sdp_lmc import tango_logging
 from ska_sdp_lmc.attributes import AdminMode, HealthState, ObsState
 from ska_sdp_lmc.base import SDPDevice
-<<<<<<< HEAD
 from ska_sdp_lmc.util import terminate, log_lines, transaction_command
-=======
-from ska_sdp_lmc.util import terminate, log_command, log_lines
->>>>>>> 621a9d35
 from ska_sdp_lmc.devices_config import SubarrayConfig
 
 MSG_CONFIG_STR = 'Configuration string:'
@@ -517,11 +513,7 @@
 
         sbi = {
             'id': sbi_id,
-<<<<<<< HEAD
             'subarray_id': self._config.id,
-=======
-            'subarray_id': self._config.device_id,
->>>>>>> 621a9d35
             'scan_types': config.get('scan_types'),
             'pb_realtime': [],
             'pb_batch': [],
@@ -751,19 +743,12 @@
 
     def _set_from_config(self, txn: ska_sdp_config.config.Transaction) -> None:
         # Get the following from the config DB:
-<<<<<<< HEAD
         #   - transaction id
         #   - subarray
         #   - SBI
         #   - receive addresses
         self._set_transaction_id(self._config.get_transaction_id(txn))
         subarray = txn.get_subarray(self._config.id)
-=======
-        #   - subarray
-        #   - SBI
-        #   - receive addresses
-        subarray = txn.get_subarray(self._config.device_id)
->>>>>>> 621a9d35
         sbi_id = subarray.get('sbi_id')
         if sbi_id is None:
             # No SBI, so set values to default
