--- conflicted
+++ resolved
@@ -5,25 +5,16 @@
 import ska_sdp_config
 
 from ska_telmodel.schema import validate
-<<<<<<< HEAD
-from ska_telmodel.sdp.version import SDP_ASSIGNRES_PREFIX, SDP_CONFIG_PREFIX
-=======
 from ska_telmodel.sdp.version import (
     SDP_ASSIGNRES_PREFIX,
     SDP_CONFIGURE_PREFIX,
     SDP_SCAN_PREFIX,
     check_sdp_interface_version,
 )
->>>>>>> 5dc9b03f
 from .exceptions import raise_command_failed
 from .tango_logging import get_logger
 
-<<<<<<< HEAD
-MSG_VALIDATION_FAILED = "Configuration validation failed"
 LOG = get_logger()
-SCHEMA_VERSION = "0.2"
-=======
-LOG = logging.getLogger("ska_sdp_lmc")
 
 MSG_VALIDATION_FAILED = "Configuration validation failed"
 
@@ -31,7 +22,6 @@
 SCHEMA_VERSION_0_3 = "0.3"
 SCHEMA_VERSION_DEFAULT = SCHEMA_VERSION_0_2
 SCHEMA_VERSION_ALLOWED = (SCHEMA_VERSION_0_2, SCHEMA_VERSION_0_3)
->>>>>>> 5dc9b03f
 
 
 def validate_assign_resources(config_str):
@@ -42,19 +32,12 @@
     :returns: SBI and list of processing blocks
 
     """
-<<<<<<< HEAD
-
-    # Validate the configuration string against the JSON schema
-    schema_uri = SDP_ASSIGNRES_PREFIX + SCHEMA_VERSION
-    config = validate_json_config(config_str, schema_uri=schema_uri)
-=======
     version, config = validate_json_config(
         config_str,
         SDP_ASSIGNRES_PREFIX,
         SCHEMA_VERSION_DEFAULT,
         SCHEMA_VERSION_ALLOWED,
     )
->>>>>>> 5dc9b03f
 
     if config is None:
         # Validation has failed, so raise an error
@@ -95,14 +78,6 @@
     """
     # Create scheduling block instance
 
-<<<<<<< HEAD
-    sbi_id = config.get("id")
-
-    sbi = {
-        "id": sbi_id,
-        "subarray_id": None,
-        "scan_types": config.get("scan_types"),
-=======
     eb_id = config.get("eb_id")
 
     # Convert "scan_type_id" to "id"
@@ -114,7 +89,6 @@
         "id": eb_id,
         "subarray_id": None,
         "scan_types": scan_types,
->>>>>>> 5dc9b03f
         "pb_realtime": [],
         "pb_batch": [],
         "pb_receive_addresses": None,
@@ -128,24 +102,17 @@
 
     for pbc in config.get("processing_blocks"):
 
-<<<<<<< HEAD
-        pb_id = pbc.get("id")
-=======
         pb_id = pbc.get("pb_id")
->>>>>>> 5dc9b03f
         LOG.info("Parsing processing block %s", pb_id)
 
         # Get type of workflow and add the processing block ID to the
         # appropriate list.
         workflow = pbc.get("workflow")
-<<<<<<< HEAD
-=======
 
         # Temporary - config DB currently doesn't support new schema
         workflow["type"] = workflow.pop("kind")
         workflow["id"] = workflow.pop("name")
 
->>>>>>> 5dc9b03f
         wf_type = workflow.get("type")
         if wf_type == "realtime":
             sbi["pb_realtime"].append(pb_id)
@@ -170,11 +137,7 @@
         pbs.append(
             ska_sdp_config.ProcessingBlock(
                 pb_id,
-<<<<<<< HEAD
-                sbi_id,
-=======
                 eb_id,
->>>>>>> 5dc9b03f
                 workflow,
                 parameters=parameters,
                 dependencies=dependencies,
@@ -192,12 +155,6 @@
     :returns: update to be applied to SBI
 
     """
-<<<<<<< HEAD
-
-    # Validate the configuration string against the JSON schema
-    schema_uri = SDP_CONFIG_PREFIX + SCHEMA_VERSION
-    config = validate_json_config(config_str, schema_uri=schema_uri)
-=======
     # Validate the configuration string against the schema
     version, config = validate_json_config(
         config_str,
@@ -205,16 +162,11 @@
         SCHEMA_VERSION_DEFAULT,
         SCHEMA_VERSION_ALLOWED,
     )
->>>>>>> 5dc9b03f
 
     if config is None:
         # Validation has failed, so raise an error
         raise_command_failed(MSG_VALIDATION_FAILED, __name__)
 
-<<<<<<< HEAD
-    new_scan_types = config.get("new_scan_types")
-    scan_type = config.get("scan_type")
-=======
     if version == SCHEMA_VERSION_0_2:
         # Convert the keys to version 0.3.
         new_scan_types = config.get("new_scan_types")
@@ -233,7 +185,6 @@
     if new_scan_types is not None:
         for new_scan_type in new_scan_types:
             new_scan_type["id"] = new_scan_type.pop("scan_type_id")
->>>>>>> 5dc9b03f
 
     return new_scan_types, scan_type
 
@@ -246,10 +197,6 @@
     :returns: update to be applied to SBI
 
     """
-<<<<<<< HEAD
-    # Validate the configuration string against the JSON schema
-    config = validate_json_config(config_str, schema_filename="scan.json")
-=======
     # Validate the configuration string against the schema
     version, config = validate_json_config(
         config_str,
@@ -257,21 +204,16 @@
         SCHEMA_VERSION_DEFAULT,
         SCHEMA_VERSION_ALLOWED,
     )
->>>>>>> 5dc9b03f
 
     if config is None:
         # Validation has failed, so raise an error
         raise_command_failed(MSG_VALIDATION_FAILED, __name__)
 
-<<<<<<< HEAD
-    scan_id = config.get("id")
-=======
     if version == SCHEMA_VERSION_0_2:
         # Convert to version 0.3
         config["scan_id"] = config.pop("id")
 
     scan_id = config.get("scan_id")
->>>>>>> 5dc9b03f
 
     return scan_id
 
@@ -290,35 +232,6 @@
     """
     try:
         config = json.loads(config_str)
-<<<<<<< HEAD
-        if schema_filename is None:
-            if "interface" in config.keys():
-                schema = config["interface"]
-                LOG.debug("Validating JSON configuration against schema %s", schema)
-                validate(schema, config, 1)
-            else:
-                LOG.debug("Validating JSON configuration against schema %s", schema_uri)
-                validate(schema_uri, config, 1)
-        else:
-            LOG.debug(
-                "Validating JSON configuration against schema %s", schema_filename
-            )
-            schema_path = os.path.join(
-                os.path.dirname(__file__), "schema", schema_filename
-            )
-            with open(schema_path, "r") as file:
-                schema = json.load(file)
-            jsonschema.validate(config, schema)
-    except json.JSONDecodeError as error:
-        LOG.error("Unable to decode configuration string as JSON: %s", error.msg)
-        config = None
-    except jsonschema.ValidationError as error:
-        LOG.error("Unable to validate JSON configuration: %s", error.message)
-        config = None
-    except ValueError as error:
-        LOG.error("Unable to validate JSON configuration: %s", str(error))
-        config = None
-=======
         if "interface" in config:
             schema = config.get("interface")
         else:
@@ -335,7 +248,6 @@
     if version not in allowed:
         LOG.error("Schema version is not allowed: %s", version)
         version, config = None, None
->>>>>>> 5dc9b03f
 
     if config is not None:
         LOG.debug("Successfully validated JSON configuration")
