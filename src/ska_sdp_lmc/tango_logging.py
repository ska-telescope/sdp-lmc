"""Standard logging for TANGO devices."""

import inspect
import logging
import pathlib
import sys
import threading
from typing import Any, Callable, Iterable
import contextvars
from contextlib import contextmanager

import tango
from tango.server import Device
from ska_ser_logging import configure_logging, get_default_formatter
from ska_tango_base.base.base_device import TangoLoggingServiceHandler

from ska_sdp_lmc.util import is_test_env
from ska_sdp_lmc.feature_toggle import FeatureToggle

FEATURE_TANGO_LOGGER = FeatureToggle("tango_logger", True)
_TANGO_TO_PYTHON = {
    tango.LogLevel.LOG_FATAL: logging.CRITICAL,
    tango.LogLevel.LOG_ERROR: logging.ERROR,
    tango.LogLevel.LOG_WARN: logging.WARNING,
    tango.LogLevel.LOG_INFO: logging.INFO,
    tango.LogLevel.LOG_DEBUG: logging.DEBUG,
    tango.LogLevel.LOG_OFF: logging.NOTSET,
}
_PYTHON_TO_TANGO = {v: k for k, v in _TANGO_TO_PYTHON.items()}


def to_python_level(tango_level: tango.LogLevel) -> int:
    """Convert a Tango log level to a Python one.

    :param tango_level: Tango log level
    :returns: Python log level
    """
    return (
        _TANGO_TO_PYTHON[tango_level]
        if tango_level in _TANGO_TO_PYTHON
        else logging.INFO
    )


def to_tango_level(python_level: int) -> tango.LogLevel:
    """Convert a Python log level to a Tango one.

    :param python_level: Python log level
    :returns: Tango log level
    """
    return (
        _PYTHON_TO_TANGO[python_level]
        if python_level in _PYTHON_TO_TANGO
        else tango.LogLevel.LOG_INFO
    )


class LogManager:
    """Redirect log messages.

    This is redundant from Python 3.8 as the logging module then supports
    a "stacklevel" keyword.
    """

    # pylint: disable=too-few-public-methods

    def __init__(self):
        """Initialise the constructor."""
        self.frames = {}

    def make_fn(self, level: int) -> Callable:
        """Create a redirection function.

        :param level: to log. default: INFO
        :returns: logging function to call
        """
        return lambda _, msg, *args: self._log_it(level, msg, *args)

    def _log_it(self, level: int, msg: str, *args) -> None:
        # There are two levels of indirection.
        # Remember the right frame in a thread-safe way.
        self.frames[threading.current_thread()] = inspect.stack()[2]
        logging.log(level, msg, *args)


class TangoFilter(logging.Filter):
    """Replace the stack frame with the right one.

    This is partially redundant from Python 3.8 as the logging module
    then supports a "stacklevel" keyword.
    """

    # pylint: disable=too-few-public-methods

    device_name = ""
    # Use a context variable to store the transaction ID
    transaction_id = contextvars.ContextVar("transaction_id", default="")
    log_man = LogManager()

    def filter(self, record: logging.LogRecord) -> bool:
        """
        Modify the stack info if necessary.

        :param record: log record
        :return: true if record should be logged (always)
        """
        tags = "tango-device:" + TangoFilter.device_name
        transaction_id = TangoFilter.transaction_id.get()
        if transaction_id:
            tags += "," + transaction_id
        record.tags = tags

        level = record.levelno
<<<<<<< HEAD
        if level not in _PYTHON_TO_TANGO:
            record.levelno = to_python_level(tango.LogLevel(level))
=======
        # print(f'level = {level}')
        if level not in _PYTHON_TO_TANGO:
            record.levelno = to_python_level(tango.LogLevel(level))
        # print(f'level = {level} -> {record.levelno}')
>>>>>>> 5dc9b03f

        # If the record originates from this module, insert the
        # right frame info.
        if record.pathname == __file__:
            thread = threading.current_thread()
            # The thread should be in the dictionary, but may not be if the
            # module has been reloaded e.g. by unit test.
            if thread in TangoFilter.log_man.frames:
                frame = TangoFilter.log_man.frames[thread]
                record.funcName = frame.function
                record.filename = pathlib.Path(frame.filename).name
                record.lineno = frame.lineno
        return True


def set_level(level: tango.LogLevel) -> None:
    """
    Set log level after initialisation.

    :param level: tango level to log
    """
    logging.getLogger().setLevel(to_python_level(level))


def set_transaction_id(txn_id: str) -> None:
    """
    Inject transaction id into logging.

    :param txn_id: transaction id
    """
    TangoFilter.transaction_id.set(txn_id)


@contextmanager
def log_transaction_id(txn_id):
    """
    Context manager for logging with transaction ID.

    :param txn_id: transaction ID

    """
    set_transaction_id(txn_id)
    yield
    set_transaction_id("")


def get_logger() -> logging.Logger:
    """
    Get a logger instance.

    This always returns the same logger.

    :return: logger
    """
    return logging.getLogger("ska_sdp_lmc")


def configure(
    device: Any,
    device_name: str = None,
    level=tango.LogLevel.LOG_INFO,
    handlers: Iterable[logging.Handler] = None,
) -> None:
    """Configure logging for a TANGO device.

    This modifies the logging behaviour of the device class.

    :param device: to configure.
    :param device_name: alternate device name. default: None
    :param level: tango level to log. default: INFO
    :param handlers iterable of extra log handlers to install
    """

    device_class = type(device)
    if device_name is None:
        device_name = device.get_name()

    # Monkey patch the tango device logging to redirect to python.
    TangoFilter.device_name = device_name
    device_class.debug_stream = TangoFilter.log_man.make_fn(logging.DEBUG)
    device_class.info_stream = TangoFilter.log_man.make_fn(logging.INFO)
    device_class.warn_stream = TangoFilter.log_man.make_fn(logging.WARNING)
    device_class.error_stream = TangoFilter.log_man.make_fn(logging.ERROR)
    device_class.fatal_stream = TangoFilter.log_man.make_fn(logging.CRITICAL)
    # device_class.get_logger = lambda self: get_logger()

    # Now initialise the logging.
<<<<<<< HEAD
    python_level = to_python_level(level)
    configure_logging(python_level, tags_filter=TangoFilter)
=======
    configure_logging(level=to_python_level(level), tags_filter=TangoFilter)
>>>>>>> 5dc9b03f
    log = get_logger()
    for handler in log.handlers:
        log.removeHandler(handler)

    if handlers is None:
        handlers = []

    # If it's a real tango device, add a handler.
<<<<<<< HEAD
    if FEATURE_TANGO_LOGGER.is_active():
        if isinstance(device, Device):
            log.debug("Adding tango logging handler")
            handlers.append(TangoLoggingServiceHandler(device.get_logger()))
        else:
            cls = type(device)
            log.debug("Device %s is not a tango server device: %s", cls, cls.mro())
=======
    if isinstance(device, Device):
        log.info("Adding tango logging handler")
        handlers.append(TangoLoggingServiceHandler(device.get_logger()))
    else:
        cls = type(device)
        log.info("Device %s is not a tango server device: %s", cls, cls.mro())
>>>>>>> 5dc9b03f

    tango_filter = TangoFilter()
    for handler in handlers:
        log.debug("add handler %s", handler.__class__.__name__)
        handler.addFilter(tango_filter)
        handler.setFormatter(get_default_formatter(tags=True))
        log.addHandler(handler)

    log.debug("Configured logging for device %s", device_name)


def init_logger(device: Any) -> None:
    """
    Configure logging in device initialisation.

    :param device: to configure.
    """
    # The tests configure the logger themselves, don't overwrite it!
    if is_test_env():
        return
    log_level = tango.LogLevel.LOG_INFO
    if len(sys.argv) > 2 and "-v" in sys.argv[2]:
        log_level = tango.LogLevel.LOG_DEBUG
    configure(device, level=log_level)<|MERGE_RESOLUTION|>--- conflicted
+++ resolved
@@ -111,15 +111,8 @@
         record.tags = tags
 
         level = record.levelno
-<<<<<<< HEAD
         if level not in _PYTHON_TO_TANGO:
             record.levelno = to_python_level(tango.LogLevel(level))
-=======
-        # print(f'level = {level}')
-        if level not in _PYTHON_TO_TANGO:
-            record.levelno = to_python_level(tango.LogLevel(level))
-        # print(f'level = {level} -> {record.levelno}')
->>>>>>> 5dc9b03f
 
         # If the record originates from this module, insert the
         # right frame info.
@@ -207,12 +200,7 @@
     # device_class.get_logger = lambda self: get_logger()
 
     # Now initialise the logging.
-<<<<<<< HEAD
-    python_level = to_python_level(level)
-    configure_logging(python_level, tags_filter=TangoFilter)
-=======
     configure_logging(level=to_python_level(level), tags_filter=TangoFilter)
->>>>>>> 5dc9b03f
     log = get_logger()
     for handler in log.handlers:
         log.removeHandler(handler)
@@ -221,7 +209,6 @@
         handlers = []
 
     # If it's a real tango device, add a handler.
-<<<<<<< HEAD
     if FEATURE_TANGO_LOGGER.is_active():
         if isinstance(device, Device):
             log.debug("Adding tango logging handler")
@@ -229,14 +216,6 @@
         else:
             cls = type(device)
             log.debug("Device %s is not a tango server device: %s", cls, cls.mro())
-=======
-    if isinstance(device, Device):
-        log.info("Adding tango logging handler")
-        handlers.append(TangoLoggingServiceHandler(device.get_logger()))
-    else:
-        cls = type(device)
-        log.info("Device %s is not a tango server device: %s", cls, cls.mro())
->>>>>>> 5dc9b03f
 
     tango_filter = TangoFilter()
     for handler in handlers:
