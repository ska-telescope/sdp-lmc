--- conflicted
+++ resolved
@@ -8,14 +8,11 @@
 from typing import List, Type, Optional
 
 LOG = logging.getLogger("ska_sdp_lmc")
-<<<<<<< HEAD
 
 # Have tried using AutoTangoMonitor, but it only works with a device server
 # and the tests also need to acquire a thread lock to stop interference
 # from the event thread. Use a simple global lock instead.
 LOCK = threading.Lock()
-=======
->>>>>>> 5dc9b03f
 
 
 # This is to find the stack info of the caller, not the one in this module.
@@ -47,8 +44,7 @@
 LOG.addFilter(
     _CallerFilter(
         ignore=lambda f: f.filename == __file__,
-<<<<<<< HEAD
-        match=lambda f: any([text in f.filename for text in ("lmc", "tests")]),
+        match=lambda f: any(text in f.filename for text in ("lmc", "tests")),
     )
 )
 
@@ -56,11 +52,6 @@
 def is_test_env() -> bool:
     """Is the environment a test one?"""
     return "pytest" in sys.modules
-=======
-        match=lambda f: any(text in f.filename for text in ("lmc", "tests")),
-    )
-)
->>>>>>> 5dc9b03f
 
 
 def terminate(signame, frame):
