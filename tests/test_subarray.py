--- conflicted
+++ resolved
@@ -13,7 +13,6 @@
 from ska_telmodel.schema import validate
 from ska_telmodel.sdp.version import SDP_RECVADDRS_PREFIX
 
-<<<<<<< HEAD
 from pytest_bdd import given, parsers, scenarios, then, when
 
 import ska_sdp_config
@@ -28,26 +27,12 @@
     tango_logging,
 )
 
-=======
-import pytest
-from pytest_bdd import given, parsers, scenarios, then, when
-
-import ska_sdp_config
-from ska_sdp_lmc import AdminMode, HealthState, ObsState, base_config, tango_logging
-from . import test_logging
-
->>>>>>> 5dc9b03f
 CONFIG_DB_CLIENT = base_config.new_config_db_client()
 SUBARRAY_ID = "01"
 RECEIVE_WORKFLOWS = ["test_receive_addresses"]
 DEVICE_NAME = "test_sdp/elt/subarray_1"
-<<<<<<< HEAD
-SCHEMA_VERSION = "0.2"
+SCHEMA_VERSION = "0.3"
 LOG = tango_logging.get_logger()
-=======
-LOG_LIST = test_logging.ListHandler()
-SCHEMA_VERSION = "0.3"
->>>>>>> 5dc9b03f
 
 # -----------------------------------------------------------------------------
 # Scenarios : Specify what we want the software to do
@@ -76,27 +61,8 @@
     return device
 
 
-<<<<<<< HEAD
 @given(parsers.parse("the state is {state:S}"))
 @given("the state is <initial_state>")
-=======
-# -----------------------------------------------------------------------------
-# When steps: describe an event or action
-# -----------------------------------------------------------------------------
-
-
-@when("the device is initialised")
-def init_device():
-    """Initialise the subarray device.
-
-    This function does nothing because the 'given' function initialises the
-    device, but a dummy 'when' clause is needed for some of the tests.
-
-    """
-
-
-@when(parsers.parse("the state is {state:S}"))
->>>>>>> 5dc9b03f
 def set_subarray_device_state(subarray_device, state: str):
     """Set the device state to the specified value.
 
@@ -107,12 +73,8 @@
 
     """
     # Set the device state in the config DB
-<<<<<<< HEAD
     with util.LOCK:
         set_state_and_obs_state(state, "EMPTY")
-=======
-    set_state_and_obs_state(state, "EMPTY")
->>>>>>> 5dc9b03f
 
     # Wait for the device state to update.
     LOG.info("Set state: wait for updates")
@@ -124,13 +86,8 @@
     assert subarray_device.state() == tango.DevState.names[state]
 
 
-<<<<<<< HEAD
 @given(parsers.parse("obsState is {initial_obs_state:S}"))
 @given("obsState is <initial_obs_state>")
-=======
-@when(parsers.parse("obsState is {initial_obs_state:S}"))
-@when("obsState is <initial_obs_state>")
->>>>>>> 5dc9b03f
 def set_subarray_device_obstate(subarray_device, initial_obs_state: str):
     """Set the obsState to the specified value.
 
@@ -141,12 +98,8 @@
 
     """
     # Set the obsState in the config DB
-<<<<<<< HEAD
     state = "ON"
     set_state_and_obs_state(state, initial_obs_state)
-=======
-    set_state_and_obs_state("ON", initial_obs_state)
->>>>>>> 5dc9b03f
 
     # Wait for the device state to update.
     LOG.info("Set obsState: wait for updates")
@@ -160,14 +113,11 @@
     assert subarray_device.ObsState == ObsState[initial_obs_state]
 
 
-<<<<<<< HEAD
 # -----------------------------------------------------------------------------
 # When steps: describe an event or action
 # -----------------------------------------------------------------------------
 
 
-=======
->>>>>>> 5dc9b03f
 @when(parsers.parse("I call {command:S}"))
 @when("I call <command>")
 def call_command(subarray_device, command):
@@ -180,40 +130,25 @@
     # Check command is present
     command_list = subarray_device.get_command_list()
     assert command in command_list
+
     # Get information about the command
     command_config = subarray_device.get_command_config(command)
 
-<<<<<<< HEAD
-    try:
-        # Call the command
-        if command_config.in_type == tango.DevVoid:
-            config_str = None
-        elif command_config.in_type == tango.DevString:
-            config_str = read_command_argument(command)
-        else:
-            message = "Cannot handle command with argument type {}"
-            raise ValueError(message.format(command_config.in_type))
-
-        subarray_device.command_inout(command, cmd_param=config_str)
-        subarray_device.exception = None
-=======
-    # Call the command
+    # Get the command argument
     if command_config.in_type == tango.DevVoid:
-        command_func()
+        config_str = None
     elif command_config.in_type == tango.DevString:
         config_str = read_command_argument(command)
-        command_func(config_str)
     else:
         message = "Cannot handle command with argument type {}"
         raise ValueError(message.format(command_config.in_type))
 
-    if command == "AssignResources":
-        # Create the PB states, including the receive addresses for the receive
-        # workflow, which would be done by the PC and workflows
-        create_pb_states()
->>>>>>> 5dc9b03f
-
-        # Wait for the device state to update.
+    try:
+        # Call the command
+        subarray_device.command_inout(command, cmd_param=config_str)
+        subarray_device.exception = None
+
+        # Wait for the device state to update
         LOG.info(
             f"Called {command}: wait for changes, "
             f"obs state {ObsState(subarray_device.obsState.value).name}"
@@ -238,30 +173,22 @@
     command_list = subarray_device.get_command_list()
     assert command in command_list
 
-    # Call the command after deleting the interface value in the configuration
-<<<<<<< HEAD
-    config = read_command_argument(command, decode=True)
+    # Get previous version of the command argument and delete the interface
+    # value
+    config = read_command_argument(command, previous=True, decode=True)
     del config["interface"]
 
     try:
+        # Call the command
         subarray_device.command_inout(command, cmd_param=json.dumps(config))
         subarray_device.exception = None
 
-        # Wait for the device state to update.
+        # Wait for the device state to update
         LOG.info("Called command without value: wait for changes")
         device_utils.wait_for_changes(subarray_device, ["obsState"])
-=======
-    config = read_command_argument(command, decode=True, previous=True)
-    del config["interface"]
-    command_func(json.dumps(config))
-
-    if command == "AssignResources":
-        # Create the PB states, including the receive addresses for the receive
-        # workflow, which would be done by the PC and workflows
-        create_pb_states()
-
-    # Update the device attributes
-    subarray_device.update_attributes()
+
+    except tango.DevFailed as e:
+        subarray_device.exception = e
 
 
 @when("I call <command> with previous JSON configuration")
@@ -275,18 +202,18 @@
     # Check command is present
     command_list = subarray_device.get_command_list()
     assert command in command_list
-    # Get the command itself
-    command_func = getattr(subarray_device, command)
-
-    # Call the command
-    config = read_command_argument(command, previous=True)
-    command_func(config)
-
-    if command == "AssignResources":
-        # Create the PB states, including the receive addresses for the receive
-        # workflow, which would be done by the PC and workflows
-        create_pb_states()
->>>>>>> 5dc9b03f
+
+    # Get previous version of the command argument
+    config_str = read_command_argument(command, previous=True)
+
+    try:
+        # Call the command
+        subarray_device.command_inout(command, cmd_param=config_str)
+        subarray_device.exception = None
+
+        # Wait for the device state to update
+        LOG.info("Called command without value: wait for changes")
+        device_utils.wait_for_changes(subarray_device, ["obsState"])
 
     except tango.DevFailed as e:
         subarray_device.exception = e
@@ -351,13 +278,9 @@
     assert subarray_device.state() == tango.DevState.names[expected]
 
 
-<<<<<<< HEAD
 @then(parsers.parse("obsState should become {final_obs_state:S}"))
 @then(parsers.parse("obsState should be {final_obs_state:S}"))
 @then("obsState should become <final_obs_state>")
-=======
-@then(parsers.parse("obsState should be {final_obs_state:S}"))
->>>>>>> 5dc9b03f
 @then("obsState should be <final_obs_state>")
 def obs_state_equals(subarray_device, final_obs_state):
     """Check the Subarray obsState attribute value.
@@ -416,67 +339,16 @@
     assert command_config.out_type == getattr(tango, output_type)
 
 
-<<<<<<< HEAD
 @then("the device should raise tango.DevFailed")
 def command_raises_dev_failed(subarray_device):
     """Check that calling command raises a tango.DevFailed error.
 
     :param subarray_device: An SDPSubarray device.
-=======
-@then(parsers.parse("calling {command:S} should raise tango.DevFailed"))
-@then("calling <command> should raise tango.DevFailed")
-def command_raises_dev_failed(subarray_device, command):
-    """Check that calling command raises tango.DevFailed.
-
-    :param subarray_device: An SDPSubarray device.
-    :param command: the name of the command.
-
-    """
-    # Check command is present
-    command_list = subarray_device.get_command_list()
-    assert command in command_list
-    # Get information about the command and the command itself
-    command_config = subarray_device.get_command_config(command)
-    command_func = getattr(subarray_device, command)
-
-    # Call the command
-    with pytest.raises(tango.DevFailed):
-        if command_config.in_type == tango.DevVoid:
-            command_func()
-        elif command_config.in_type == tango.DevString:
-            config_str = read_command_argument(command)
-            command_func(config_str)
-        else:
-            message = "Cannot handle command with argument type {}"
-            raise ValueError(message.format(command_config.in_type))
-
-
-@then(
-    parsers.parse(
-        "calling {command:S} with an invalid JSON configuration "
-        "should raise tango.DevFailed"
-    )
-)
-@then(
-    "calling <command> with an invalid JSON configuration should raise "
-    "tango.DevFailed"
-)
-def command_with_invalid_json_raises_dev_failed(subarray_device, command):
-    """Check that calling command with invalid JSON raises tango.DevFailed.
-
-    :param subarray_device: an SDPSubarray device
-    :param command: the name of the command
-
->>>>>>> 5dc9b03f
     """
     e = subarray_device.exception
     assert e is not None and isinstance(e, tango.DevFailed)
 
 
-<<<<<<< HEAD
-=======
-
->>>>>>> 5dc9b03f
 @then("the processing blocks should be in the config DB")
 def processing_blocks_in_config_db():
     """Check that the config DB has the configured PBs.
@@ -529,22 +401,14 @@
 @then("the log should not contain a transaction ID")
 def log_contains_no_transaction_id():
     """Check that the log does not contain a transaction ID."""
-<<<<<<< HEAD
     assert not device_utils.LOG_LIST.text_in_tag("txn-", last=5)
-=======
-    assert "txn-" not in LOG_LIST.get_last_tag()
->>>>>>> 5dc9b03f
 
 
 @then("the log should contain a transaction ID")
 def log_contains_transaction_id():
     """Check that the log does contain a transaction ID."""
-<<<<<<< HEAD
     # Allow some scope for some additional messages afterwards.
     assert device_utils.LOG_LIST.text_in_tag("txn-", last=5)
-=======
-    assert "txn-" in LOG_LIST.get_last_tag()
->>>>>>> 5dc9b03f
 
 
 # -----------------------------------------------------------------------------
@@ -571,16 +435,10 @@
     assert state in tango.DevState.names
     assert obs_state in ObsState.__members__
 
-<<<<<<< HEAD
     if obs_state == "RESOURCING":
         # Transitional obs_state: target is IDLE, but receive workflow has not
         # written receive addresses into PB state.
         obs_state_target = "IDLE"
-=======
-    if obs_state != "EMPTY":
-        sbi, pbs = get_sbi_pbs()
-        sbi_id = sbi.get("id")
->>>>>>> 5dc9b03f
     else:
         obs_state_target = obs_state
 
@@ -605,11 +463,7 @@
 
     subarray = {
         "state": state,
-<<<<<<< HEAD
         "obs_state_target": obs_state_target,
-=======
-        "obs_state_target": obs_state,
->>>>>>> 5dc9b03f
         "sbi_id": sbi_id,
         "last_command": None,
     }
@@ -655,12 +509,8 @@
                     sbi = txn.get_scheduling_block(pb.sbi_id)
                     sbi["pb_receive_addresses"] = pb_id
                     txn.update_scheduling_block(pb.sbi_id, sbi)
-<<<<<<< HEAD
                     if recvaddrs:
                         pb_state["receive_addresses"] = receive_addresses
-=======
-                    pb_state["receive_addresses"] = receive_addresses
->>>>>>> 5dc9b03f
                 txn.create_processing_block_state(pb_id, pb_state)
 
 
@@ -668,13 +518,6 @@
     """Get SBI and PBs from AssignResources argument."""
     config = read_command_argument("AssignResources", decode=True)
 
-<<<<<<< HEAD
-    sbi_id = config.get("id")
-    sbi = {
-        "id": sbi_id,
-        "subarray_id": SUBARRAY_ID,
-        "scan_types": config.get("scan_types"),
-=======
     # Checking if configuration string is the new version
     eb_id = config.get("eb_id")
     scan_types = config.get("scan_types")
@@ -684,7 +527,6 @@
         "id": eb_id,
         "subarray_id": SUBARRAY_ID,
         "scan_types": scan_types,
->>>>>>> 5dc9b03f
         "pb_realtime": [],
         "pb_batch": [],
         "pb_receive_addresses": None,
@@ -695,13 +537,8 @@
 
     pbs = []
     for pbc in config.get("processing_blocks"):
-<<<<<<< HEAD
-        pb_id = pbc.get("id")
-        wf_type = pbc.get("workflow").get("type")
-=======
         pb_id = pbc.get("pb_id")
         wf_type = pbc.get("workflow").get("kind")
->>>>>>> 5dc9b03f
         sbi["pb_" + wf_type].append(pb_id)
         if "dependencies" in pbc:
             dependencies = pbc.get("dependencies")
@@ -714,13 +551,8 @@
         w["id"] = w.pop("name")
         pb = ska_sdp_config.ProcessingBlock(
             pb_id,
-<<<<<<< HEAD
-            sbi_id,
-            pbc.get("workflow"),
-=======
             eb_id,
             w,
->>>>>>> 5dc9b03f
             parameters=pbc.get("parameters"),
             dependencies=dependencies,
         )
@@ -739,11 +571,7 @@
 def get_scan_id():
     """Get scan ID from Scan argument."""
     config = read_command_argument("Scan", decode=True)
-<<<<<<< HEAD
-    scan_id = config.get("id")
-=======
     scan_id = config.get("scan_id")
->>>>>>> 5dc9b03f
     return scan_id
 
 
@@ -757,11 +585,8 @@
     """
     if invalid:
         fmt = "command_{}_invalid.json"
-<<<<<<< HEAD
-=======
     elif previous:
         fmt = "command_{}_previous.json"
->>>>>>> 5dc9b03f
     else:
         fmt = "command_{}.json"
     return read_json_data(fmt.format(name), decode=decode)
